--- conflicted
+++ resolved
@@ -3297,10 +3297,6 @@
                 "doc": "The animation style to use when moving to a different place on stage.",
                 "names": "style"
             },
-            "shadow": {
-                "doc": "The dimensions for the shadow a Phrase should have",
-                "names": "shadow"
-            },
             "description": "$3[$3 meter |]phrase $1 $2[named $2|] $4[$4|] $5"
         },
         "Arrangement": {
@@ -3463,9 +3459,7 @@
             }
         },
         "Aura": {
-            "doc": [
-                "I am an AURA"
-            ],
+            "doc": ["I am an AURA"],
             "names": ["🔮", "Aura"],
             "color": {
                 "doc": "The color the @Aura should be",
@@ -3534,13 +3528,6 @@
                 "doc": "Whether a @Output should be mirrored on the y-axis, instead of it's default.",
                 "names": "flipy"
             },
-<<<<<<< HEAD
-=======
-            "blur": {
-                "doc": "How blurry a @Output's shadow should be",
-                "names": "blur"
-            },
->>>>>>> 6a1af493
             "description": "$1[transparent $1|] $2[rotated $2 degrees|] $3[scaled $3|] $4[flipped horizontally|] $5[flipped vertically|] $6[shadow blurred $6 pixels]"
         },
         "Color": {
