--- conflicted
+++ resolved
@@ -1,19 +1,13 @@
 <script lang="ts">
     import { onMount } from 'svelte';
 
-<<<<<<< HEAD
-    
     interface Props {
         // A class name to highlight.
         id?: string | undefined;
+        highlightIndex: number | undefined;
     }
 
-    let { id = undefined }: Props = $props();
-=======
-    // A class name to highlight.
-    export let id: string | undefined = undefined;
-    export let highlightIndex: number | undefined = undefined;
->>>>>>> 2bde37e5
+    let { id = undefined, highlightIndex = undefined }: Props = $props();
 
     let bounds: DOMRect | undefined = $state(undefined);
 
@@ -34,19 +28,15 @@
 </script>
 
 <span
-    class="highlight" 
+    class="highlight"
     class:hovering={id !== undefined}
     style:left={bounds ? `${bounds.left}px` : undefined}
     style:top={bounds ? `${bounds.top}px` : undefined}
-<<<<<<< HEAD
-></span>
-=======
 >
     {#if highlightIndex}
-        <p class="number">{highlightIndex}</p>
+        <span class="number">{highlightIndex}</span>
     {/if}
 </span>
->>>>>>> 2bde37e5
 
 <style>
     .highlight {
