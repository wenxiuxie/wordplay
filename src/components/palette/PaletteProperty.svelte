<script lang="ts">
    import OutputPropertyRange from '@edit/OutputPropertyRange';
    import type OutputPropertyValueSet from '@edit/OutputPropertyValueSet';
    import Button from '../widgets/Button.svelte';
    import BindCheckbox from './BindCheckbox.svelte';
    import BindColor from './BindColor.svelte';
    import BindOptions from './BindOptions.svelte';
    import BindSlider from './BindSlider.svelte';
    import BindText from './BindText.svelte';
    import type Project from '@models/Project';
    import OutputPropertyOptions from '@edit/OutputPropertyOptions';
    import OutputPropertyText from '@edit/OutputPropertyText';
    import type OutputProperty from '@edit/OutputProperty';
    import Note from '../widgets/Note.svelte';
    import NodeView from '../editor/NodeView.svelte';
    import Evaluate from '@nodes/Evaluate';
    import PoseEditor from './PoseEditor.svelte';
    import SequenceEditor from './SequenceEditor.svelte';
    import SequencePosesEditor from './SequencePosesEditor.svelte';
    import ContentEditor from './ContentEditor.svelte';
    import PlaceEditor from './PlaceEditor.svelte';
    import ConceptLinkUI from '../concepts/ConceptLinkUI.svelte';
    import { getConceptIndex } from '../project/Contexts';
    import { DB, locales } from '../../db/Database';
    import { tick } from 'svelte';
    import { DOCUMENTATION_SYMBOL, EDIT_SYMBOL } from '../../parser/Symbols';
    import MotionEditor from './MotionEditor.svelte';
    import PlacementEditor from './PlacementEditor.svelte';
<<<<<<< HEAD
    import NamedControl from './NamedControl.svelte';
    import AuraEditor from './AuraEditor.svelte';
=======
    // import AuraEditor from './AuraEditor.svelte';
>>>>>>> 6a1af493

    export let project: Project;
    export let property: OutputProperty;
    export let values: OutputPropertyValueSet;
    export let editable: boolean;

    let index = getConceptIndex();
    $: bind = values.getBind();
    $: bindConcept = bind ? $index?.getBindConcept(bind) : undefined;
    $: valuesAreSet = values.areSet();

    let toggleView: HTMLButtonElement | undefined;

    async function toggleValues(set: boolean) {
        if (set) values.set(DB, project, $locales);
        else values.unset(DB, project, $locales);
        // Preserve focus on toggle button after setting.
        await tick();
        toggleView?.focus();
    }

    console.log(property.type)
</script>

<NamedControl>
    <svelte:fragment slot="name">
        {#if bindConcept}<small
                ><ConceptLinkUI
                    link={bindConcept}
                    label={DOCUMENTATION_SYMBOL}
                /></small
            >{/if}
        <label for={property.getName()}
<<<<<<< HEAD
            >{bindConcept?.getName($locales, false) ?? '—'}</label
        >
        {#if editable}
            <Button
                tip={valuesAreSet
                    ? $locales.get((l) => l.ui.palette.button.revert)
                    : $locales.get((l) => l.ui.palette.button.set)}
                bind:view={toggleView}
                action={() => toggleValues(!valuesAreSet)}
                >{valuesAreSet ? '⨉' : EDIT_SYMBOL}</Button
            >{/if}
    </svelte:fragment>
    <svelte:fragment slot="control">
        {#if values.areMixed()}
            <Note>{$locales.get((l) => l.ui.palette.labels.mixed)}</Note>
=======
            >{bindConcept?.getName($locale, false) ?? '—'}</label
        ></h3
    >
    {#if editable}
        <Button
            tip={valuesAreSet
                ? $locale.ui.palette.button.revert
                : $locale.ui.palette.button.set}
            bind:view={toggleView}
            action={() => toggleValues(!valuesAreSet)}
            >{valuesAreSet ? '⨉' : EDIT_SYMBOL}</Button
        >{/if}
    <div class="control">
        {#if property.type === 'aura'}
            <!-- <div style="background-color:hotpink">
                <h2>AURA EDITOR</h2>
            </div> -->
        {:else if values.areMixed()}
            <Note
                >{$locales
                    .map((locale) => locale.ui.palette.labels.mixed)
                    .join('/')}</Note
            >
>>>>>>> 6a1af493
        {:else if !values.areSet()}
            {@const expression = values.getExpression()}
            <!-- If the values arent set, show as inherited if inherited, and otherwise show the default -->
            <Note
                >{#if property.inherited}{$locales.get(
                        (l) => l.ui.palette.labels.inherited,
                    )}{:else if values.areDefault() && expression !== undefined}<NodeView
                        node={expression}
                    />
                    {$locales.get(
                        (l) => l.ui.palette.labels.default,
                    )}{:else}&mdash;{/if}</Note
            >
        {:else if !values.areEditable(project)}
            <Note>{$locales.get((l) => l.ui.palette.labels.computed)}</Note>
        {:else if property.type instanceof OutputPropertyRange}
            <BindSlider {property} {values} range={property.type} {editable} />
        {:else if property.type instanceof OutputPropertyOptions}
            <BindOptions
                {property}
                {values}
                options={property.type}
                {editable}
            />
        {:else if property.type instanceof OutputPropertyText}
            <BindText
                {property}
                {values}
                validator={property.type.validator}
                {editable}
            />
        {:else if property.type === 'color'}
            <BindColor {property} {values} {editable} />
        {:else if property.type === 'bool'}
            <BindCheckbox {property} {values} {editable} />
        {:else if property.type === 'pose'}
            {@const expression = values.getExpression()}
            {#if expression instanceof Evaluate && expression.is(project.shares.output.Pose, project.getNodeContext(expression))}
                <PoseEditor
                    {project}
                    outputs={values.getOutputExpressions(project, $locales)}
                    sequence={false}
                    {editable}
                />
            {:else if expression instanceof Evaluate && expression.is(project.shares.output.Sequence, project.getNodeContext(expression))}
                <SequenceEditor
                    {project}
                    outputs={values.getOutputExpressions(project, $locales)}
                    {editable}
                />
            {/if}
        {:else if property.type === 'aura'}
            <AuraEditor {project} {property} {values} {editable} />
        {:else if property.type == 'poses'}
            <SequencePosesEditor {project} map={values.getMap()} {editable} />
        {:else if property.type === 'content'}
            <ContentEditor {project} list={values.getList()} {editable} />
        {:else if property.type === 'place'}
            {@const place = values.getEvaluationOf(
                project,
                project.shares.output.Place,
            )}
            {@const motion = values.getEvaluationOf(
                project,
                project.shares.input.Motion,
            )}
            {@const placement = values.getEvaluationOf(
                project,
                project.shares.input.Placement,
            )}
            {#if place}
                <PlaceEditor {project} {place} {editable} convertable={true} />
            {:else if motion}
                <MotionEditor {project} {motion} {editable} />
            {:else if placement}
                <PlacementEditor {project} {placement} {editable} />
            {/if}
        {/if}
<<<<<<< HEAD
    </svelte:fragment>
</NamedControl>
=======
        
                
    </div>
</div>

<style>
    .property {
        display: flex;
        flex-direction: row;
        flex-wrap: wrap;
        align-items: baseline;
        gap: var(--wordplay-spacing);
        row-gap: var(--wordplay-spacing);
    }

    .name {
        flex-basis: 5em;
        text-align: left;
        margin: 0;
        white-space: nowrap;
    }

    .control {
        flex-grow: 1;
        display: flex;
        flex-direction: row;
        flex-wrap: wrap;
        align-items: center;
        gap: var(--wordplay-spacing);
    }
</style>
>>>>>>> 6a1af493
<|MERGE_RESOLUTION|>--- conflicted
+++ resolved
@@ -26,12 +26,8 @@
     import { DOCUMENTATION_SYMBOL, EDIT_SYMBOL } from '../../parser/Symbols';
     import MotionEditor from './MotionEditor.svelte';
     import PlacementEditor from './PlacementEditor.svelte';
-<<<<<<< HEAD
     import NamedControl from './NamedControl.svelte';
     import AuraEditor from './AuraEditor.svelte';
-=======
-    // import AuraEditor from './AuraEditor.svelte';
->>>>>>> 6a1af493
 
     export let project: Project;
     export let property: OutputProperty;
@@ -53,7 +49,7 @@
         toggleView?.focus();
     }
 
-    console.log(property.type)
+    console.log(property.type);
 </script>
 
 <NamedControl>
@@ -65,7 +61,6 @@
                 /></small
             >{/if}
         <label for={property.getName()}
-<<<<<<< HEAD
             >{bindConcept?.getName($locales, false) ?? '—'}</label
         >
         {#if editable}
@@ -81,31 +76,6 @@
     <svelte:fragment slot="control">
         {#if values.areMixed()}
             <Note>{$locales.get((l) => l.ui.palette.labels.mixed)}</Note>
-=======
-            >{bindConcept?.getName($locale, false) ?? '—'}</label
-        ></h3
-    >
-    {#if editable}
-        <Button
-            tip={valuesAreSet
-                ? $locale.ui.palette.button.revert
-                : $locale.ui.palette.button.set}
-            bind:view={toggleView}
-            action={() => toggleValues(!valuesAreSet)}
-            >{valuesAreSet ? '⨉' : EDIT_SYMBOL}</Button
-        >{/if}
-    <div class="control">
-        {#if property.type === 'aura'}
-            <!-- <div style="background-color:hotpink">
-                <h2>AURA EDITOR</h2>
-            </div> -->
-        {:else if values.areMixed()}
-            <Note
-                >{$locales
-                    .map((locale) => locale.ui.palette.labels.mixed)
-                    .join('/')}</Note
-            >
->>>>>>> 6a1af493
         {:else if !values.areSet()}
             {@const expression = values.getExpression()}
             <!-- If the values arent set, show as inherited if inherited, and otherwise show the default -->
@@ -184,39 +154,5 @@
                 <PlacementEditor {project} {placement} {editable} />
             {/if}
         {/if}
-<<<<<<< HEAD
     </svelte:fragment>
-</NamedControl>
-=======
-        
-                
-    </div>
-</div>
-
-<style>
-    .property {
-        display: flex;
-        flex-direction: row;
-        flex-wrap: wrap;
-        align-items: baseline;
-        gap: var(--wordplay-spacing);
-        row-gap: var(--wordplay-spacing);
-    }
-
-    .name {
-        flex-basis: 5em;
-        text-align: left;
-        margin: 0;
-        white-space: nowrap;
-    }
-
-    .control {
-        flex-grow: 1;
-        display: flex;
-        flex-direction: row;
-        flex-wrap: wrap;
-        align-items: center;
-        gap: var(--wordplay-spacing);
-    }
-</style>
->>>>>>> 6a1af493
+</NamedControl>