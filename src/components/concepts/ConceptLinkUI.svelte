<script lang="ts">
    import { getConceptIndex, getConceptPath, HighlightCountSymbol, highlightIndex } from '../project/Contexts';
    import ConceptLink from '@nodes/ConceptLink';
    import Concept from '@concepts/Concept';
    import { locales } from '../../db/Database';
    import TutorialHighlight from '../app/TutorialHighlight.svelte';
    import type ConceptRef from '../../locale/ConceptRef';
    import Button from '../widgets/Button.svelte';
    import { withMonoEmoji } from '../../unicode/emoji';
    import { goto } from '$app/navigation';
    import { getContext } from 'svelte';
    import type { Readable } from 'svelte/store';

    interface Props {
        link: ConceptRef | ConceptLink | Concept;
        label?: string | undefined;
        symbolic?: boolean;
    }

    let { link, label = undefined, symbolic = true }: Props = $props();

    // Resolve the concept
    let indexContext = getConceptIndex();
    let index = $derived(indexContext?.index);

    let path = getConceptPath();

<<<<<<< HEAD
    type Match = {
        concept: Concept | undefined;
        container?: Concept | undefined;
        ui?: string | undefined;
    };

    // Derive the concept, container, and UI based on the link.
    let { concept, container, ui }: Match = $derived.by((): Match => {
=======
    let concept: Concept | undefined;
    let container: Concept | undefined;
    let ui: string | undefined;

    // Highlight ounts
    let highlightCount = 0;
    const countContext = getContext(HighlightCountSymbol) as Readable<number>;
    highlightCount = $countContext;

    // Global index for highlight
    let hlIndex = $highlightIndex;

    $: {
        if (ui) {
            highlightIndex.update(n => n + 1);
        }
    }

    $: {
>>>>>>> 2bde37e5
        if (link instanceof Concept) {
            return {
                concept: link,
                container: index?.getConceptOwner(link),
            };
        } else if (index === undefined)
            return { concept: undefined, container: undefined };
        // Try to resolve the concept in the index
        else {
            // Remove the link symbol
            const id =
                link instanceof ConceptLink ? link.getName() : link.concept;
            // Split the name by /
            const names = id.split('/');
            // See if it's a UI reference
            if (names[0] === 'UI' && names.length > 1) {
                return {
                    concept: undefined,
                    container: undefined,
                    ui: names[1],
                };
            }
            // Otherwise, try to resolve a concept or subconcept.
            else {
                let concept = index.getConceptByName(names[0]);
                if (concept && names.length > 1) {
                    const subConcept = Array.from(
                        concept.getSubConcepts(),
                    ).find((sub) => sub.hasName(names[1], $locales));
                    if (subConcept !== undefined)
                        return { container: concept, concept: subConcept };
                    else if (concept.affiliation !== undefined) {
                        const structure = index.getStructureConcept(
                            concept.affiliation,
                        );
                        if (structure) {
                            const subConcept = Array.from(
                                structure.getSubConcepts(),
                            ).find((sub) => sub.hasName(names[1], $locales));
                            if (subConcept) {
                                return {
                                    container: concept,
                                    concept: subConcept,
                                };
                            }
                        }
                    }
                } else return { concept, container: undefined };
            }
            return { concept: undefined, container: undefined };
        }
    });

    let longName: string = $derived(
        concept ? concept.getName($locales, false) : '',
    );
    let symbolicName: string = $derived(
        concept ? concept.getName($locales, true) : '',
    );

    function navigate() {
        // If we have a concept and the last concept isn't it, navigate
        if (concept) {
            if (path) {
                // Already at this concept? Make a new path anyway to ensure that tile is shown if collapsed.
                const alreadyHere = $path.at(-1) === concept;
                if (alreadyHere)
                    path.set([...$path.slice(0, $path.length - 1), concept]);
                // If the concept before the last is the concept, just go back
                else if (
                    $path.length >= 2 &&
                    $path[$path.length - 2] === concept
                )
                    path.set($path.slice(0, $path.length - 1));
                // Otherwise, append the concept.
                else path.set([...$path, concept]);
            } else {
                goto('/guide');
            }
        }
    }
</script>

{#if concept}<Button
        padding={false}
        action={navigate}
        tip={$locales.concretize((l) => l.ui.docs.link, longName).toText()}
        ><span class="conceptlink interactive"
            >{#if label}{withMonoEmoji(label)}{:else}<span class="long"
                    >{longName}</span
                >{#if symbolicName !== longName && symbolic}<sub
                        >{withMonoEmoji(symbolicName)}</sub
                    >{/if}{/if}</span
        ></Button
    >{:else if ui}
        <TutorialHighlight highlightIndex={highlightCount > 1 ? hlIndex : undefined}
    />{:else if link instanceof ConceptLink}<span
        >{#if container}{container.getName(
                $locales,
                false,
            )}{/if}{link.concept.getText()}</span
    >{/if}

<style>
    .conceptlink {
        display: inline-block;
        font-style: normal;
    }

    .conceptlink.interactive {
        text-decoration: underline;
        text-decoration-color: var(--wordplay-highlight-color);
        text-decoration-thickness: var(--wordplay-border-width);
    }

    :global(button):focus .conceptlink,
    .conceptlink.interactive:hover {
        cursor: pointer;
        text-decoration-thickness: var(--wordplay-focus-width);
    }

    :global(button):focus .conceptlink {
        background: var(--wordplay-focus-color);
        color: var(--wordplay-background);
        border-radius: var(--wordplay-border-radius);
    }
</style><|MERGE_RESOLUTION|>--- conflicted
+++ resolved
@@ -1,5 +1,9 @@
 <script lang="ts">
-    import { getConceptIndex, getConceptPath, HighlightCountSymbol, highlightIndex } from '../project/Contexts';
+    import {
+        getConceptIndex,
+        getConceptPath,
+        getTutorialHighlights,
+    } from '../project/Contexts';
     import ConceptLink from '@nodes/ConceptLink';
     import Concept from '@concepts/Concept';
     import { locales } from '../../db/Database';
@@ -8,8 +12,6 @@
     import Button from '../widgets/Button.svelte';
     import { withMonoEmoji } from '../../unicode/emoji';
     import { goto } from '$app/navigation';
-    import { getContext } from 'svelte';
-    import type { Readable } from 'svelte/store';
 
     interface Props {
         link: ConceptRef | ConceptLink | Concept;
@@ -25,7 +27,6 @@
 
     let path = getConceptPath();
 
-<<<<<<< HEAD
     type Match = {
         concept: Concept | undefined;
         container?: Concept | undefined;
@@ -34,27 +35,6 @@
 
     // Derive the concept, container, and UI based on the link.
     let { concept, container, ui }: Match = $derived.by((): Match => {
-=======
-    let concept: Concept | undefined;
-    let container: Concept | undefined;
-    let ui: string | undefined;
-
-    // Highlight ounts
-    let highlightCount = 0;
-    const countContext = getContext(HighlightCountSymbol) as Readable<number>;
-    highlightCount = $countContext;
-
-    // Global index for highlight
-    let hlIndex = $highlightIndex;
-
-    $: {
-        if (ui) {
-            highlightIndex.update(n => n + 1);
-        }
-    }
-
-    $: {
->>>>>>> 2bde37e5
         if (link instanceof Concept) {
             return {
                 concept: link,
@@ -108,6 +88,12 @@
         }
     });
 
+    // Highlight counts
+    const tutorialHighlights = getTutorialHighlights();
+    const hlIndex = $derived(
+        ui && $tutorialHighlights ? $tutorialHighlights.indexOf(ui) : undefined,
+    );
+
     let longName: string = $derived(
         concept ? concept.getName($locales, false) : '',
     );
@@ -150,7 +136,10 @@
                     >{/if}{/if}</span
         ></Button
     >{:else if ui}
-        <TutorialHighlight highlightIndex={highlightCount > 1 ? hlIndex : undefined}
+    <TutorialHighlight
+        highlightIndex={$tutorialHighlights && $tutorialHighlights.length > 1
+            ? hlIndex
+            : undefined}
     />{:else if link instanceof ConceptLink}<span
         >{#if container}{container.getName(
                 $locales,
